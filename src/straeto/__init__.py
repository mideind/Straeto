--- conflicted
+++ resolved
@@ -2,11 +2,7 @@
 
     Straeto: A package encapsulating information about Iceland's buses and bus routes
 
-<<<<<<< HEAD
     Copyright (C) 2023 Miðeind ehf.
-=======
-    Copyright (C) 2022 Miðeind ehf.
->>>>>>> 0a4b47ba
     Original author: Vilhjálmur Þorsteinsson
 
         This program is free software: you can redistribute it and/or modify
@@ -51,9 +47,7 @@
 )
 
 __author__ = "Miðeind ehf."
-<<<<<<< HEAD
 __copyright__ = "(C) 2023 Miðeind ehf."
-# Remember to update the version in setup.py as well
 __version__ = "1.4.0"
 
 __all__ = [
@@ -72,8 +66,4 @@
     "print_closest_stop",
     "print_next_arrivals",
     "_MIDEIND_LOCATION",
-]
-=======
-__copyright__ = "(C) 2022 Miðeind ehf."
-__version__ = "1.3.0"
->>>>>>> 0a4b47ba
+]